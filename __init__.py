--- conflicted
+++ resolved
@@ -47,18 +47,6 @@
 
 NODE_CLASS_MAPPINGS = {}
 
-
-def check_module_exists(module_path):
-    """Utility function to check if module exists"""
-    full_path = os.path.join("custom_nodes", module_path, "__init__.py")
-    logging.info(f"MultiGPU: Checking for module at {full_path}")
-    
-    if not os.path.exists(full_path):
-        logging.info(f"MultiGPU: Module {module_path} not found - skipping")
-        return False
-        
-    logging.info(f"MultiGPU: Found {module_path}, attempting to load")
-    return True
 
 def register_module(module_path, target_nodes):
     try:
@@ -114,7 +102,6 @@
 
     logging.info(f"MultiGPU: Registered LTXVLoaderMultiGPU")
 
-<<<<<<< HEAD
 def register_Florence2ModelLoaderMultiGPU():
     global NODE_CLASS_MAPPINGS
     
@@ -145,20 +132,6 @@
     
 def register_DownloadAndLoadFlorence2ModelMultiGPU(): 
     global NODE_CLASS_MAPPINGS
-=======
-        logging.info(f"MultiGPU: Found {module_path}, attempting to load")
-        spec = importlib.util.spec_from_file_location(module_path, full_path)
-        module = importlib.util.module_from_spec(spec)
-        spec.loader.exec_module(module)
-        logging.info(f"MultiGPU: Executed {module_path} initialization")
-
-        # Use the module's local dictionary instead of the global one
-        local_map_name = "NODE_CLASS_MAPPINGS"
-        local_map = getattr(module, local_map_name, None)
-        if not local_map:
-            logging.info(f"MultiGPU: {module_path} has no '{local_map_name}' dictionary, skipping override.")
-            return
->>>>>>> 1d020adb
 
     class DownloadAndLoadFlorence2Model:
         @classmethod
@@ -538,136 +511,8 @@
     logging.info(f"MultiGPU: Registered TripleCLIPLoaderGGUFMultiGPU")
  
 
-def register_LTXmodule(module_path, node_list):
-    """Hard-coded registration for LTX Video nodes"""
-    global NODE_CLASS_MAPPINGS
-    
-    if not check_module_exists(module_path):
-        return
-        
-    class LTXVLoader:
-        @classmethod
-        def INPUT_TYPES(s):
-            return {
-                "required": {
-                    "ckpt_name": (folder_paths.get_filename_list("checkpoints"),
-                                {"tooltip": "The name of the checkpoint (model) to load."}),
-                    "dtype": (["bfloat16", "float32"], {"default": "bfloat16"})
-                }
-            }
-        
-        RETURN_TYPES = ("MODEL", "VAE")
-        RETURN_NAMES = ("model", "vae")
-        FUNCTION = "load"
-        CATEGORY = "lightricks/LTXV"
-        TITLE = "LTXV Loader"
-        OUTPUT_NODE = False
-        
-        def load(self, ckpt_name, dtype):
-            # Get original node instance
-            from nodes import NODE_CLASS_MAPPINGS
-            original_loader = NODE_CLASS_MAPPINGS["LTXVLoader"]()
-            
-            # Use original node to load model and VAE
-            model, vae = original_loader.load(ckpt_name, dtype)
-            
-            # Return original objects
-            return (model, vae)
-
-    ltx_nodes = {
-        "LTXVLoader": LTXVLoader
-    }
-
-    for node_name in node_list:
-        if node_name in ltx_nodes:
-            NODE_CLASS_MAPPINGS[f"{node_name}MultiGPU"] = override_class(ltx_nodes[node_name])
-            logging.info(f"MultiGPU: Registered hard-coded LTX node {node_name}")
-
-def register_Florence2module(module_path, node_list):
-    """Hard-coded registration for Florence2 nodes"""
-    global NODE_CLASS_MAPPINGS
-    
-    if not check_module_exists(module_path):
-        return
-        
-    class DownloadAndLoadFlorence2Model:
-        @classmethod
-        def INPUT_TYPES(s):
-            return {"required": {
-                "model": ([
-                    'microsoft/Florence-2-base',
-                    'microsoft/Florence-2-base-ft',
-                    'microsoft/Florence-2-large',
-                    'microsoft/Florence-2-large-ft',
-                    'HuggingFaceM4/Florence-2-DocVQA',
-                    'thwri/CogFlorence-2.1-Large',
-                    'thwri/CogFlorence-2.2-Large',
-                    'gokaygokay/Florence-2-SD3-Captioner',
-                    'gokaygokay/Florence-2-Flux-Large',
-                    'MiaoshouAI/Florence-2-base-PromptGen-v1.5',
-                    'MiaoshouAI/Florence-2-large-PromptGen-v1.5',
-                    'MiaoshouAI/Florence-2-base-PromptGen-v2.0',
-                    'MiaoshouAI/Florence-2-large-PromptGen-v2.0'
-                ], {"default": 'microsoft/Florence-2-base'}),
-                "precision": (['fp16','bf16','fp32'], {"default": 'fp16'}),
-                "attention": (['flash_attention_2', 'sdpa', 'eager'], {"default": 'sdpa'}),
-            },
-            "optional": {
-                "lora": ("PEFTLORA",),
-            }}
-        
-        RETURN_TYPES = ("FL2MODEL",)
-        RETURN_NAMES = ("florence2_model",)
-        FUNCTION = "loadmodel"
-        CATEGORY = "Florence2"
-        
-        def loadmodel(self, model, precision, attention, lora=None):
-            # Get original node instance
-            from nodes import NODE_CLASS_MAPPINGS
-            original_loader = NODE_CLASS_MAPPINGS["DownloadAndLoadFlorence2Model"]()
-            
-            # Use original node to load model
-            return original_loader.loadmodel(model, precision, attention, lora)
-
-    class Florence2ModelLoader:
-        @classmethod
-        def INPUT_TYPES(s):
-            return {"required": {
-                "model": ([item.name for item in Path(folder_paths.models_dir, "LLM").iterdir() if item.is_dir()], 
-                         {"tooltip": "models are expected to be in Comfyui/models/LLM folder"}),
-                "precision": (['fp16','bf16','fp32'],),
-                "attention": (['flash_attention_2', 'sdpa', 'eager'], {"default": 'sdpa'}),
-            },
-            "optional": {
-                "lora": ("PEFTLORA",),
-            }}
-        
-        RETURN_TYPES = ("FL2MODEL",)
-        RETURN_NAMES = ("florence2_model",)
-        FUNCTION = "loadmodel"
-        CATEGORY = "Florence2"
-        
-        def loadmodel(self, model, precision, attention, lora=None):
-            # Get original node instance
-            from nodes import NODE_CLASS_MAPPINGS
-            original_loader = NODE_CLASS_MAPPINGS["Florence2ModelLoader"]()
-            
-            # Use original node to load model
-            return original_loader.loadmodel(model, precision, attention, lora)
-
-    florence2_nodes = {
-        "Florence2ModelLoader": Florence2ModelLoader,
-        "DownloadAndLoadFlorence2Model": DownloadAndLoadFlorence2Model
-    }
-
-    for node_name in node_list:
-        if node_name in florence2_nodes:
-            NODE_CLASS_MAPPINGS[f"{node_name}MultiGPU"] = override_class(florence2_nodes[node_name])
-            logging.info(f"MultiGPU: Registered hard-coded Florence2 node {node_name}")
-
 # Register desired nodes
 register_module("",                         ["UNETLoader", "VAELoader", "CLIPLoader", "DualCLIPLoader", "TripleCLIPLoader", "CheckpointLoaderSimple", "ControlNetLoader"])
-<<<<<<< HEAD
 
 register_LTXVLoaderMultiGPU()
 register_Florence2ModelLoaderMultiGPU()
@@ -680,13 +525,5 @@
 register_UnetLoaderGGUFMultiGPU()
 register_CLIPLoaderGGUFMultiGPU()
 
-=======
-register_module("ComfyUI-GGUF",             ["UnetLoaderGGUF","UnetLoaderGGUFAdvanced","CLIPLoaderGGUF","DualCLIPLoaderGGUF","TripleCLIPLoaderGGUF"])
-register_module("x-flux-comfyui",           ["LoadFluxControlNet"])
-register_Florence2module("ComfyUI-Florence2", ["Florence2ModelLoader", "DownloadAndLoadFlorence2Model"])
-register_LTXmodule("ComfyUI-LTXVideo", ["LTXVLoader"])
-register_module("ComfyUI-MMAudio",          ["MMAudioFeatureUtilsLoader","MMAudioModelLoader","MMAudioSampler"])
-register_module("ComfyUI_bitsandbytes_NF4", ["CheckpointLoaderNF4",])
->>>>>>> 1d020adb
 
 logging.info(f"MultiGPU: Registration complete. Final mappings: {', '.join(NODE_CLASS_MAPPINGS.keys())}")